--- conflicted
+++ resolved
@@ -92,24 +92,16 @@
             if hasattr(self, attr):
                 getattr(self, attr).close()
 
-<<<<<<< HEAD
-    def _run(self, delay=0):
-=======
-    def _run(self, allowed_keys=None):
+    def _run(self, allowed_keys=None, delay=0):
         if allowed_keys is None:
             allowed_keys = FINGERPRINTS.keys()
->>>>>>> 88d932f2
         self.socks, addr = self.sockl.accept()
         self.ts = paramiko.Transport(self.socks)
         host_key = paramiko.RSAKey.from_private_key_file(test_path('test_rsa.key'))
         self.ts.add_server_key(host_key)
-<<<<<<< HEAD
-        server = NullServer()
+        server = NullServer(allowed_keys=allowed_keys)
         if delay:
             time.sleep(delay)
-=======
-        server = NullServer(allowed_keys=allowed_keys)
->>>>>>> 88d932f2
         self.ts.start_server(self.event, server)
 
     def _test_connection(self, **kwargs):
@@ -312,7 +304,7 @@
         verify that the SSHClient has a configurable banner timeout.
         """
         # Start the thread with a 1 second wait.
-        threading.Thread(target=self._run, args=(1,)).start()
+        threading.Thread(target=self._run, kwargs={'delay': 1}).start()
         host_key = paramiko.RSAKey.from_private_key_file(test_path('test_rsa.key'))
         public_host_key = paramiko.RSAKey(data=host_key.asbytes())
 
