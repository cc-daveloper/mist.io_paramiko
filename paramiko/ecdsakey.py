# Copyright (C) 2003-2007  Robey Pointer <robeypointer@gmail.com>
#
# This file is part of paramiko.
#
# Paramiko is free software; you can redistribute it and/or modify it under the
# terms of the GNU Lesser General Public License as published by the Free
# Software Foundation; either version 2.1 of the License, or (at your option)
# any later version.
#
# Paramiko is distrubuted in the hope that it will be useful, but WITHOUT ANY
# WARRANTY; without even the implied warranty of MERCHANTABILITY or FITNESS FOR
# A PARTICULAR PURPOSE.  See the GNU Lesser General Public License for more
# details.
#
# You should have received a copy of the GNU Lesser General Public License
# along with Paramiko; if not, write to the Free Software Foundation, Inc.,
# 59 Temple Place, Suite 330, Boston, MA  02111-1307  USA.

"""
ECDSA keys
"""

from cryptography.exceptions import InvalidSignature
from cryptography.hazmat.backends import default_backend
from cryptography.hazmat.primitives import hashes, serialization
from cryptography.hazmat.primitives.asymmetric import ec
from cryptography.hazmat.primitives.asymmetric.utils import (
    decode_dss_signature, encode_dss_signature
)

from paramiko.common import four_byte
from paramiko.message import Message
from paramiko.pkey import PKey
from paramiko.ssh_exception import SSHException
from paramiko.util import deflate_long


class _ECDSACurve(object):
    """
    Represents a specific ECDSA Curve (nistp256, nistp384, etc).

    Handles the generation of the key format identifier and the selection of
    the proper hash function. Also grabs the proper curve from the 'ecdsa'
    package.
    """
    def __init__(self, curve_class, nist_name):
        self.nist_name = nist_name
        self.key_length = curve_class.key_size

        # Defined in RFC 5656 6.2
        self.key_format_identifier = "ecdsa-sha2-" + self.nist_name

        # Defined in RFC 5656 6.2.1
        if self.key_length <= 256:
            self.hash_object = hashes.SHA256
        elif self.key_length <= 384:
            self.hash_object = hashes.SHA384
        else:
            self.hash_object = hashes.SHA512

        self.curve_class = curve_class


class _ECDSACurveSet(object):
    """
    A collection to hold the ECDSA curves. Allows querying by oid and by key
    format identifier. The two ways in which ECDSAKey needs to be able to look
    up curves.
    """
    def __init__(self, ecdsa_curves):
        self.ecdsa_curves = ecdsa_curves

    def get_key_format_identifier_list(self):
        return [curve.key_format_identifier for curve in self.ecdsa_curves]

    def get_by_curve_class(self, curve_class):
        for curve in self.ecdsa_curves:
            if curve.curve_class == curve_class:
                return curve

    def get_by_key_format_identifier(self, key_format_identifier):
        for curve in self.ecdsa_curves:
            if curve.key_format_identifier == key_format_identifier:
                return curve

    def get_by_key_length(self, key_length):
        for curve in self.ecdsa_curves:
            if curve.key_length == key_length:
                return curve


class ECDSAKey(PKey):
    """
    Representation of an ECDSA key which can be used to sign and verify SSH2
    data.
    """

    _ECDSA_CURVES = _ECDSACurveSet([
        _ECDSACurve(ec.SECP256R1, 'nistp256'),
        _ECDSACurve(ec.SECP384R1, 'nistp384'),
        _ECDSACurve(ec.SECP521R1, 'nistp521'),
    ])

    def __init__(self, msg=None, data=None, filename=None, password=None,
                 vals=None, file_obj=None, validate_point=True):
        self.verifying_key = None
        self.signing_key = None
        if file_obj is not None:
            self._from_private_key(file_obj, password)
            return
        if filename is not None:
            self._from_private_key_file(filename, password)
            return
        if (msg is None) and (data is not None):
            msg = Message(data)
        if vals is not None:
            self.signing_key, self.verifying_key = vals
            c_class = self.signing_key.curve.__class__
            self.ecdsa_curve = self._ECDSA_CURVES.get_by_curve_class(c_class)
        else:
            if msg is None:
                raise SSHException('Key object may not be empty')
            self.ecdsa_curve = self._ECDSA_CURVES.get_by_key_format_identifier(
                msg.get_text())
            if self.ecdsa_curve is None:
                raise SSHException('Invalid key')
            curvename = msg.get_text()
            if curvename != self.ecdsa_curve.nist_name:
                raise SSHException("Can't handle curve of type %s" % curvename)

            pointinfo = msg.get_binary()
<<<<<<< HEAD
            if pointinfo[0:1] != four_byte:
                raise SSHException('Point compression is being used: %s' %
                                   binascii.hexlify(pointinfo))
            curve = self.ecdsa_curve.curve_class()
            key_bytes = (curve.key_size + 7) // 8
            numbers = ec.EllipticCurvePublicNumbers(
                x=inflate_long(pointinfo[1:1 + key_bytes],
                               always_positive=True),
                y=inflate_long(pointinfo[1 + key_bytes:],
                               always_positive=True),
                curve=curve
            )
=======
            try:
                numbers = ec.EllipticCurvePublicNumbers.from_encoded_point(
                    ec.SECP256R1(), pointinfo
                )
            except ValueError:
                raise SSHException("Invalid public key")
>>>>>>> d27fa785
            self.verifying_key = numbers.public_key(backend=default_backend())

    @classmethod
    def supported_key_format_identifiers(cls):
        return cls._ECDSA_CURVES.get_key_format_identifier_list()

    def asbytes(self):
        key = self.verifying_key
        m = Message()
        m.add_string(self.ecdsa_curve.key_format_identifier)
        m.add_string(self.ecdsa_curve.nist_name)

        numbers = key.public_numbers()

        key_size_bytes = (key.curve.key_size + 7) // 8

        x_bytes = deflate_long(numbers.x, add_sign_padding=False)
        x_bytes = b'\x00' * (key_size_bytes - len(x_bytes)) + x_bytes

        y_bytes = deflate_long(numbers.y, add_sign_padding=False)
        y_bytes = b'\x00' * (key_size_bytes - len(y_bytes)) + y_bytes

        point_str = four_byte + x_bytes + y_bytes
        m.add_string(point_str)
        return m.asbytes()

    def __str__(self):
        return self.asbytes()

    def __hash__(self):
        h = hash(self.get_name())
        h = h * 37 + hash(self.verifying_key.public_numbers().x)
        h = h * 37 + hash(self.verifying_key.public_numbers().y)
        return hash(h)

    def get_name(self):
        return self.ecdsa_curve.key_format_identifier

    def get_bits(self):
        return self.ecdsa_curve.key_length

    def can_sign(self):
        return self.signing_key is not None

    def sign_ssh_data(self, data):
        ecdsa = ec.ECDSA(self.ecdsa_curve.hash_object())
        signer = self.signing_key.signer(ecdsa)
        signer.update(data)
        sig = signer.finalize()
        r, s = decode_dss_signature(sig)

        m = Message()
        m.add_string(self.ecdsa_curve.key_format_identifier)
        m.add_string(self._sigencode(r, s))
        return m

    def verify_ssh_sig(self, data, msg):
        if msg.get_text() != self.ecdsa_curve.key_format_identifier:
            return False
        sig = msg.get_binary()
        sigR, sigS = self._sigdecode(sig)
        signature = encode_dss_signature(sigR, sigS)

        verifier = self.verifying_key.verifier(
            signature, ec.ECDSA(self.ecdsa_curve.hash_object())
        )
        verifier.update(data)
        try:
            verifier.verify()
        except InvalidSignature:
            return False
        else:
            return True

    def write_private_key_file(self, filename, password=None):
        self._write_private_key_file(
            filename,
            self.signing_key,
            serialization.PrivateFormat.TraditionalOpenSSL,
            password=password
        )

    def write_private_key(self, file_obj, password=None):
        self._write_private_key(
            file_obj,
            self.signing_key,
            serialization.PrivateFormat.TraditionalOpenSSL,
            password=password
        )

    @classmethod
    def generate(cls, curve=ec.SECP256R1(), progress_func=None, bits=None):
        """
        Generate a new private ECDSA key.  This factory function can be used to
        generate a new host key or authentication key.

        :param function progress_func: Not used for this type of key.
        :returns: A new private key (`.ECDSAKey`) object
        """
        if bits is not None:
            curve = cls._ECDSA_CURVES.get_by_key_length(bits)
            if curve is None:
                raise ValueError("Unsupported key length: %d"%(bits))
            curve = curve.curve_class()

        private_key = ec.generate_private_key(curve, backend=default_backend())
        return ECDSAKey(vals=(private_key, private_key.public_key()))

    ###  internals...

    def _from_private_key_file(self, filename, password):
        data = self._read_private_key_file('EC', filename, password)
        self._decode_key(data)

    def _from_private_key(self, file_obj, password):
        data = self._read_private_key('EC', file_obj, password)
        self._decode_key(data)

    def _decode_key(self, data):
        try:
            key = serialization.load_der_private_key(
                data, password=None, backend=default_backend()
            )
        except ValueError as e:
            raise SSHException(str(e))

        self.signing_key = key
        self.verifying_key = key.public_key()
        curve_class = key.curve.__class__
        self.ecdsa_curve = self._ECDSA_CURVES.get_by_curve_class(curve_class)

    def _sigencode(self, r, s):
        msg = Message()
        msg.add_mpint(r)
        msg.add_mpint(s)
        return msg.asbytes()

    def _sigdecode(self, sig):
        msg = Message(sig)
        r = msg.get_mpint()
        s = msg.get_mpint()
        return r, s<|MERGE_RESOLUTION|>--- conflicted
+++ resolved
@@ -129,27 +129,12 @@
                 raise SSHException("Can't handle curve of type %s" % curvename)
 
             pointinfo = msg.get_binary()
-<<<<<<< HEAD
-            if pointinfo[0:1] != four_byte:
-                raise SSHException('Point compression is being used: %s' %
-                                   binascii.hexlify(pointinfo))
-            curve = self.ecdsa_curve.curve_class()
-            key_bytes = (curve.key_size + 7) // 8
-            numbers = ec.EllipticCurvePublicNumbers(
-                x=inflate_long(pointinfo[1:1 + key_bytes],
-                               always_positive=True),
-                y=inflate_long(pointinfo[1 + key_bytes:],
-                               always_positive=True),
-                curve=curve
-            )
-=======
             try:
                 numbers = ec.EllipticCurvePublicNumbers.from_encoded_point(
                     ec.SECP256R1(), pointinfo
                 )
             except ValueError:
                 raise SSHException("Invalid public key")
->>>>>>> d27fa785
             self.verifying_key = numbers.public_key(backend=default_backend())
 
     @classmethod
