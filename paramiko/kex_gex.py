# Copyright (C) 2003-2007  Robey Pointer <robeypointer@gmail.com>
#
# This file is part of paramiko.
#
# Paramiko is free software; you can redistribute it and/or modify it under the
# terms of the GNU Lesser General Public License as published by the Free
# Software Foundation; either version 2.1 of the License, or (at your option)
# any later version.
#
# Paramiko is distributed in the hope that it will be useful, but WITHOUT ANY
# WARRANTY; without even the implied warranty of MERCHANTABILITY or FITNESS FOR
# A PARTICULAR PURPOSE.  See the GNU Lesser General Public License for more
# details.
#
# You should have received a copy of the GNU Lesser General Public License
# along with Paramiko; if not, write to the Free Software Foundation, Inc.,
# 59 Temple Place, Suite 330, Boston, MA  02111-1307  USA.

"""
Variant on `KexGroup1 <paramiko.kex_group1.KexGroup1>` where the prime "p" and
generator "g" are provided by the server.  A bit more work is required on the
client side, and a B{lot} more on the server side.
"""

<<<<<<< HEAD
import os

from Crypto.Hash import SHA
=======
from hashlib import sha1
>>>>>>> fa86d655

from paramiko import util
from paramiko.common import DEBUG
from paramiko.message import Message
from paramiko.py3compat import byte_chr, byte_ord, byte_mask
from paramiko.ssh_exception import SSHException


_MSG_KEXDH_GEX_REQUEST_OLD, _MSG_KEXDH_GEX_GROUP, _MSG_KEXDH_GEX_INIT, \
    _MSG_KEXDH_GEX_REPLY, _MSG_KEXDH_GEX_REQUEST = range(30, 35)
c_MSG_KEXDH_GEX_REQUEST_OLD, c_MSG_KEXDH_GEX_GROUP, c_MSG_KEXDH_GEX_INIT, \
    c_MSG_KEXDH_GEX_REPLY, c_MSG_KEXDH_GEX_REQUEST = [byte_chr(c) for c in range(30, 35)]


class KexGex (object):

    name = 'diffie-hellman-group-exchange-sha1'
    min_bits = 1024
    max_bits = 8192
    preferred_bits = 2048

    def __init__(self, transport):
        self.transport = transport
        self.p = None
        self.q = None
        self.g = None
        self.x = None
        self.e = None
        self.f = None
        self.old_style = False

    def start_kex(self, _test_old_style=False):
        if self.transport.server_mode:
            self.transport._expect_packet(_MSG_KEXDH_GEX_REQUEST, _MSG_KEXDH_GEX_REQUEST_OLD)
            return
        # request a bit range: we accept (min_bits) to (max_bits), but prefer
        # (preferred_bits).  according to the spec, we shouldn't pull the
        # minimum up above 1024.
        m = Message()
        if _test_old_style:
            # only used for unit tests: we shouldn't ever send this
            m.add_byte(c_MSG_KEXDH_GEX_REQUEST_OLD)
            m.add_int(self.preferred_bits)
            self.old_style = True
        else:
            m.add_byte(c_MSG_KEXDH_GEX_REQUEST)
            m.add_int(self.min_bits)
            m.add_int(self.preferred_bits)
            m.add_int(self.max_bits)
        self.transport._send_message(m)
        self.transport._expect_packet(_MSG_KEXDH_GEX_GROUP)

    def parse_next(self, ptype, m):
        if ptype == _MSG_KEXDH_GEX_REQUEST:
            return self._parse_kexdh_gex_request(m)
        elif ptype == _MSG_KEXDH_GEX_GROUP:
            return self._parse_kexdh_gex_group(m)
        elif ptype == _MSG_KEXDH_GEX_INIT:
            return self._parse_kexdh_gex_init(m)
        elif ptype == _MSG_KEXDH_GEX_REPLY:
            return self._parse_kexdh_gex_reply(m)
        elif ptype == _MSG_KEXDH_GEX_REQUEST_OLD:
            return self._parse_kexdh_gex_request_old(m)
        raise SSHException('KexGex asked to handle packet type %d' % ptype)

    ###  internals...

    def _generate_x(self):
        # generate an "x" (1 < x < (p-1)/2).
        q = (self.p - 1) // 2
        qnorm = util.deflate_long(q, 0)
        qhbyte = byte_ord(qnorm[0])
        byte_count = len(qnorm)
        qmask = 0xff
        while not (qhbyte & 0x80):
            qhbyte <<= 1
            qmask >>= 1
        while True:
            x_bytes = os.urandom(byte_count)
            x_bytes = byte_mask(x_bytes[0], qmask) + x_bytes[1:]
            x = util.inflate_long(x_bytes, 1)
            if (x > 1) and (x < q):
                break
        self.x = x

    def _parse_kexdh_gex_request(self, m):
        minbits = m.get_int()
        preferredbits = m.get_int()
        maxbits = m.get_int()
        # smoosh the user's preferred size into our own limits
        if preferredbits > self.max_bits:
            preferredbits = self.max_bits
        if preferredbits < self.min_bits:
            preferredbits = self.min_bits
        # fix min/max if they're inconsistent.  technically, we could just pout
        # and hang up, but there's no harm in giving them the benefit of the
        # doubt and just picking a bitsize for them.
        if minbits > preferredbits:
            minbits = preferredbits
        if maxbits < preferredbits:
            maxbits = preferredbits
        # now save a copy
        self.min_bits = minbits
        self.preferred_bits = preferredbits
        self.max_bits = maxbits
        # generate prime
        pack = self.transport._get_modulus_pack()
        if pack is None:
            raise SSHException('Can\'t do server-side gex with no modulus pack')
        self.transport._log(DEBUG, 'Picking p (%d <= %d <= %d bits)' % (minbits, preferredbits, maxbits))
        self.g, self.p = pack.get_modulus(minbits, preferredbits, maxbits)
        m = Message()
        m.add_byte(c_MSG_KEXDH_GEX_GROUP)
        m.add_mpint(self.p)
        m.add_mpint(self.g)
        self.transport._send_message(m)
        self.transport._expect_packet(_MSG_KEXDH_GEX_INIT)

    def _parse_kexdh_gex_request_old(self, m):
        # same as above, but without min_bits or max_bits (used by older clients like putty)
        self.preferred_bits = m.get_int()
        # smoosh the user's preferred size into our own limits
        if self.preferred_bits > self.max_bits:
            self.preferred_bits = self.max_bits
        if self.preferred_bits < self.min_bits:
            self.preferred_bits = self.min_bits
        # generate prime
        pack = self.transport._get_modulus_pack()
        if pack is None:
            raise SSHException('Can\'t do server-side gex with no modulus pack')
        self.transport._log(DEBUG, 'Picking p (~ %d bits)' % (self.preferred_bits,))
        self.g, self.p = pack.get_modulus(self.min_bits, self.preferred_bits, self.max_bits)
        m = Message()
        m.add_byte(c_MSG_KEXDH_GEX_GROUP)
        m.add_mpint(self.p)
        m.add_mpint(self.g)
        self.transport._send_message(m)
        self.transport._expect_packet(_MSG_KEXDH_GEX_INIT)
        self.old_style = True

    def _parse_kexdh_gex_group(self, m):
        self.p = m.get_mpint()
        self.g = m.get_mpint()
        # reject if p's bit length < 1024 or > 8192
        bitlen = util.bit_length(self.p)
        if (bitlen < 1024) or (bitlen > 8192):
            raise SSHException('Server-generated gex p (don\'t ask) is out of range (%d bits)' % bitlen)
        self.transport._log(DEBUG, 'Got server p (%d bits)' % bitlen)
        self._generate_x()
        # now compute e = g^x mod p
        self.e = pow(self.g, self.x, self.p)
        m = Message()
        m.add_byte(c_MSG_KEXDH_GEX_INIT)
        m.add_mpint(self.e)
        self.transport._send_message(m)
        self.transport._expect_packet(_MSG_KEXDH_GEX_REPLY)

    def _parse_kexdh_gex_init(self, m):
        self.e = m.get_mpint()
        if (self.e < 1) or (self.e > self.p - 1):
            raise SSHException('Client kex "e" is out of range')
        self._generate_x()
        self.f = pow(self.g, self.x, self.p)
        K = pow(self.e, self.x, self.p)
        key = self.transport.get_server_key().asbytes()
        # okay, build up the hash H of (V_C || V_S || I_C || I_S || K_S || min || n || max || p || g || e || f || K)
        hm = Message()
        hm.add(self.transport.remote_version, self.transport.local_version,
               self.transport.remote_kex_init, self.transport.local_kex_init,
               key)
        if not self.old_style:
            hm.add_int(self.min_bits)
        hm.add_int(self.preferred_bits)
        if not self.old_style:
            hm.add_int(self.max_bits)
        hm.add_mpint(self.p)
        hm.add_mpint(self.g)
        hm.add_mpint(self.e)
        hm.add_mpint(self.f)
        hm.add_mpint(K)
        H = sha1(hm.asbytes()).digest()
        self.transport._set_K_H(K, H)
        # sign it
        sig = self.transport.get_server_key().sign_ssh_data(H)
        # send reply
        m = Message()
        m.add_byte(c_MSG_KEXDH_GEX_REPLY)
        m.add_string(key)
        m.add_mpint(self.f)
        m.add_string(sig)
        self.transport._send_message(m)
        self.transport._activate_outbound()

    def _parse_kexdh_gex_reply(self, m):
        host_key = m.get_string()
        self.f = m.get_mpint()
        sig = m.get_string()
        if (self.f < 1) or (self.f > self.p - 1):
            raise SSHException('Server kex "f" is out of range')
        K = pow(self.f, self.x, self.p)
        # okay, build up the hash H of (V_C || V_S || I_C || I_S || K_S || min || n || max || p || g || e || f || K)
        hm = Message()
        hm.add(self.transport.local_version, self.transport.remote_version,
               self.transport.local_kex_init, self.transport.remote_kex_init,
               host_key)
        if not self.old_style:
            hm.add_int(self.min_bits)
        hm.add_int(self.preferred_bits)
        if not self.old_style:
            hm.add_int(self.max_bits)
        hm.add_mpint(self.p)
        hm.add_mpint(self.g)
        hm.add_mpint(self.e)
        hm.add_mpint(self.f)
        hm.add_mpint(K)
        self.transport._set_K_H(K, sha1(hm.asbytes()).digest())
        self.transport._verify_key(host_key, sig)
        self.transport._activate_outbound()<|MERGE_RESOLUTION|>--- conflicted
+++ resolved
@@ -22,13 +22,8 @@
 client side, and a B{lot} more on the server side.
 """
 
-<<<<<<< HEAD
 import os
-
-from Crypto.Hash import SHA
-=======
 from hashlib import sha1
->>>>>>> fa86d655
 
 from paramiko import util
 from paramiko.common import DEBUG
